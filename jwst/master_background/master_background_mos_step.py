--- conflicted
+++ resolved
@@ -296,22 +296,16 @@
                 master_background = user_background
                 bkg_x1d_spectra = None
             else:
-<<<<<<< HEAD
                 self.log.info('Creating MOS master background from background slitlets')
                 bkg_model = self._extend_bg_slits(pre_calibrated)
                 if bkg_model is not None:
                     bkg_model = self.pixel_replace(bkg_model)
                     bkg_model = self.resample_spec(bkg_model)
-                    bkg_model = self.extract_1d(bkg_model)
-                    master_background = self.combine_1d(bkg_model)
-                    del bkg_model
+                    bkg_x1d_spectra = self.extract_1d(bkg_model)
+                    master_background = nirspec_utils.create_background_from_multislit(
+                                      bkg_x1d_spectra, sigma_clip=sigma_clip, median_kernel=median_kernel)
                 else:
                     master_background = None
-=======
-                self.log.debug('Calculating 1D master background')
-                master_background, bkg_x1d_spectra = nirspec_utils.create_background_from_multislit(
-                    pre_calibrated, sigma_clip=sigma_clip, median_kernel=median_kernel)
->>>>>>> ac642cad
             if master_background is None:
                 self.log.debug('No master background could be calculated. Returning None')
                 return None, None, None
